--- conflicted
+++ resolved
@@ -9,18 +9,10 @@
   "author": "djazz",
   "license": "MIT",
   "dependencies": {
-<<<<<<< HEAD
-    "@koa/multer": "^3.0.0",
-    "@koa/router": "^10.1.0",
-    "chinese-to-pinyin": "^1.3.1",
-    "file-type": "^16.5.3",
-    "koa": "^2.13.1",
-=======
     "@koa/multer": "^3.0.2",
     "@koa/router": "^12.0.1",
     "file-type": "^16.5.4",
     "koa": "^2.14.2",
->>>>>>> 1545e6eb
     "koa-logger": "^3.2.1",
     "koa-sendfile": "^3.0.0",
     "mkdirp": "^3.0.1",
